<!doctype html>
<html lang="en">

<<<<<<< HEAD
  <head>
    <meta charset="utf-8">
    <!--<meta name="viewport" content="width=device-width, initial-scale=1">-->
    <meta property="og:type" content="website">
    <meta property="og:author" content='https://ivesvh.com'>
    <meta property="og:title" content="CodeSandbox">
    <meta property="og:site_name" content="CodeSandbox">
    <meta property="og:description" content="CodeSandbox is an online editor
      tailored for web applications.">
    <meta property="og:image"
      content="https://codesandbox.io/static/img/banner.png">
    <meta property="og:image:width" content="1200">
    <meta property="og:image:height" content="630">
    <meta property="twitter:card" content="summary_large_image">
    <meta property="twitter:site" content="@codesandboxapp">
    <meta property="twitter:title" content="CodeSandbox">
    <meta property="twitter:description" content="An online editor tailored for
      web application development.">
    <meta property="twitter:image:src"
      content="https://codesandbox.io/static/img/banner.png">
    <meta property="twitter:image:width" content="1200">
    <meta property="twitter:image:height" content="630">
    <meta name="theme-color" content="#40A9F3">
    <meta name="description" content="CodeSandbox is an online editor tailored
      for web applications.">
    <link rel="shortcut icon" href="/favicon.ico">
    <link rel="manifest" href="/manifest.json">
=======
<head>
  <meta charset="utf-8">
  <meta name="viewport" content="width=device-width, initial-scale=1">
  <meta property="og:type" content="website">
  <meta property="og:author" content='https://ivesvh.com'>
  <meta property="og:title" content="CodeSandbox">
  <meta property="og:site_name" content="CodeSandbox">
  <meta property="og:description" content="CodeSandbox is an online editor tailored for web applications.">
  <meta property="og:image" content="https://codesandbox.io/static/img/banner.png">
  <meta property="og:image:width" content="1200">
  <meta property="og:image:height" content="630">
  <meta property="twitter:card" content="summary_large_image">
  <meta property="twitter:site" content="@codesandboxapp">
  <meta property="twitter:title" content="CodeSandbox">
  <meta property="twitter:description" content="An online editor tailored for web application development.">
  <meta property="twitter:image:src" content="https://codesandbox.io/static/img/banner.png">
  <meta property="twitter:image:width" content="1200">
  <meta property="twitter:image:height" content="630">
  <meta name="theme-color" content="#40A9F3">
  <meta name="description" content="CodeSandbox is an online editor tailored for web applications.">
  <link rel="shortcut icon" href="/favicon.ico">
  <link rel="manifest" href="/manifest.json">
>>>>>>> 8bc3bca7

    <script
      src="https://ajax.googleapis.com/ajax/libs/webfont/1.6.26/webfont.js"></script>
    <script>
    WebFont.load({
      google: {
        families: ['Source Code Pro:500', 'Roboto:300,400,500,700']
      }
    });
  </script>
    <!-- Injected by server: -->
    <!-- {{OEMBED TAG}} -->

    <title>CodeSandbox</title>

    <script src="https://cdn.ravenjs.com/3.21.0/raven.min.js"
      crossorigin="anonymous"></script>
    <link href="/static/fonts/dmvendor.css" rel="stylesheet">

    <%= !process.env.VSCODE ? `

    <!-- AMD Loader for Monaco -->
    <link data-name="13/vs/editor/editor.main" rel="stylesheet"
      href="/public/13/vs/editor/editor.main.css">
    <script src="/public/13/vs/loader.js"></script>
    <script>
      window.require.config({
        url: '/public/13/vs/loader.js',
        paths: {
          vs: '/public/13/vs',
        },
      });
    </script>
    <script src="/public/13/vs/editor/editor.main.nls.js"></script>
    <script src="/public/13/vs/editor/editor.main.js"></script>



    ` : ''%>
    <!-- Google Tag Manager -->
    <script>
      (function (w, d, s, l, i) {
        w[l] = w[l] || []; w[l].push({
          'gtm.start':
            new Date().getTime(), event: 'gtm.js'
        }); var f = d.getElementsByTagName(s)[0],
          j = d.createElement(s), dl = l != 'dataLayer' ? '&l=' + l : ''; j.async = true; j.src =
            'https://www.googletagmanager.com/gtm.js?id=' + i + dl; f.parentNode.insertBefore(j, f);
      })(window, document, 'script', 'dataLayer', 'GTM-T3L6RFK');
    </script>
    <!-- End Google Tag Manager -->
    <!-- <script async src="//cdn.headwayapp.co/widget.js"></script> -->

    <script async rel="prefetch" src="https://js.stripe.com/v3/"></script>
    <script src="<%= webpackConfig.output.publicPath %>static/browserfs/browserfs<%=process.env.NODE_ENV
        === 'development' ? '' : '.min'%>.js"
        type="text/javascript"></script>

      <script>
      window.process = { nextTick: requestAnimationFrame };
      window.Buffer = BrowserFS.BFSRequire('buffer').Buffer;
    </script>
    </head>

    <body style="margin: 0; padding: 0;">
      <!-- Google Tag Manager (noscript) -->
      <noscript>
        <iframe src="https://www.googletagmanager.com/ns.html?id=GTM-T3L6RFK"
          height="0" width="0" style="display:none;visibility:hidden"></iframe>
      </noscript>
      <!-- End Google Tag Manager (noscript) -->
      <div class="vs-dark" id="root">

      </div>
    </body>

  </html><|MERGE_RESOLUTION|>--- conflicted
+++ resolved
@@ -1,10 +1,9 @@
 <!doctype html>
 <html lang="en">
 
-<<<<<<< HEAD
   <head>
     <meta charset="utf-8">
-    <!--<meta name="viewport" content="width=device-width, initial-scale=1">-->
+    <meta name="viewport" content="width=device-width, initial-scale=1">
     <meta property="og:type" content="website">
     <meta property="og:author" content='https://ivesvh.com'>
     <meta property="og:title" content="CodeSandbox">
@@ -29,30 +28,6 @@
       for web applications.">
     <link rel="shortcut icon" href="/favicon.ico">
     <link rel="manifest" href="/manifest.json">
-=======
-<head>
-  <meta charset="utf-8">
-  <meta name="viewport" content="width=device-width, initial-scale=1">
-  <meta property="og:type" content="website">
-  <meta property="og:author" content='https://ivesvh.com'>
-  <meta property="og:title" content="CodeSandbox">
-  <meta property="og:site_name" content="CodeSandbox">
-  <meta property="og:description" content="CodeSandbox is an online editor tailored for web applications.">
-  <meta property="og:image" content="https://codesandbox.io/static/img/banner.png">
-  <meta property="og:image:width" content="1200">
-  <meta property="og:image:height" content="630">
-  <meta property="twitter:card" content="summary_large_image">
-  <meta property="twitter:site" content="@codesandboxapp">
-  <meta property="twitter:title" content="CodeSandbox">
-  <meta property="twitter:description" content="An online editor tailored for web application development.">
-  <meta property="twitter:image:src" content="https://codesandbox.io/static/img/banner.png">
-  <meta property="twitter:image:width" content="1200">
-  <meta property="twitter:image:height" content="630">
-  <meta name="theme-color" content="#40A9F3">
-  <meta name="description" content="CodeSandbox is an online editor tailored for web applications.">
-  <link rel="shortcut icon" href="/favicon.ico">
-  <link rel="manifest" href="/manifest.json">
->>>>>>> 8bc3bca7
 
     <script
       src="https://ajax.googleapis.com/ajax/libs/webfont/1.6.26/webfont.js"></script>
