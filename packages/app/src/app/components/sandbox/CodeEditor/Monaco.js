--- conflicted
+++ resolved
@@ -733,17 +733,10 @@
       'editor.action.quickCommand'
     );
     this.editor.addCommand(
-<<<<<<< HEAD
-      this.monaco.KeyMod.CtrlCmd |
-        this.monaco.KeyMod.Shift |
-        this.monaco.KeyCode.KEY_P, // eslint-disable-line no-bitwise
-      quickCommandAction._run
-=======
       this.monaco.KeyMod.CtrlCmd | // eslint-disable-line no-bitwise
       this.monaco.KeyMod.Shift | // eslint-disable-line no-bitwise
         this.monaco.KeyCode.KEY_P, // eslint-disable-line no-bitwise
       quickCommandAction._run // eslint-disable-line no-underscore-dangle
->>>>>>> ccb4265a
     );
   };
 
