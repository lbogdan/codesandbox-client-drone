// @flow

import type {
  Module,
  Sandbox,
  ModuleError,
  ModuleCorrection,
  Preferences,
} from 'common/types';

<<<<<<< HEAD
export type Settings = {
  autoCompleteEnabled: boolean,
  autoDownloadTypes: boolean,
  codeMirror: boolean,
  fontFamily?: string,
  fontSize: number,
  lineHeight: number,
  lintEnabled: boolean,
  vimMode: boolean,
  tabWidth: number,
  enableLigatures: boolean,
  experimentVSCode: boolean,
};
=======
export type Settings =
  | Preferences
  | {
      autoCompleteEnabled: boolean,
      autoDownloadTypes: boolean,
      codeMirror: boolean,
      fontFamily?: string,
      fontSize: number,
      lineHeight: number,
      lintEnabled: boolean,
      vimMode: boolean,
      tabWidth: number,
      enableLigatures: boolean,
      forceRefresh: boolean,
    };
>>>>>>> 8bc3bca7

type ModuleTab = {
  type: 'MODULE',
  moduleShortid: string,
  dirty: boolean,
};

type DiffTab = {
  type: 'DIFF',
  codeA: string,
  codeB: string,
  titleA: string,
  titleB: string,
  fileTitle?: string,
};

export type Tab = ModuleTab | DiffTab;

export interface Editor {
  changeSandbox?: (
    sandbox: Sandbox,
    newCurrentModule: Module,
    dependencies: Object
  ) => Promise<any>;
  setErrors?: (errors: Array<ModuleError>) => any;
  setCorrections?: (corrections: Array<ModuleCorrection>) => any;
  setGlyphs?: (glyphs: Array<any>) => any;
  updateModules?: () => any;
  changeSettings?: (settings: Settings) => any;
  changeDependencies?: (deps: Object) => any;
  changeModule?: (
    module: Module,
    errors?: Array<ModuleError>,
    corrections?: Array<ModuleCorrection>
  ) => any;
  changeCode?: (code: string, moduleId?: string) => any;
  currentModule?: Module;
  setTSConfig?: (tsConfig: Object) => void;
  setReceivingCode?: (receivingCode: boolean) => void;
  applyOperations?: (operations: { [moduleShortid: string]: any }) => void;
  updateUserSelections?: (selections: any) => void;
  absoluteWidth?: number;
  absoluteHeight?: number;
}

export type Props = {
  currentModule: Module,
  currentTab: ?Tab,
  sandbox: Sandbox,
  onChange: (code: string, moduleShortid?: string) => void,
  onInitialized: (editor: Editor) => Function,
  onModuleChange: (moduleId: string) => void,
  onNpmDependencyAdded?: (name: string) => void,
  onSave?: (code: string) => void,
  settings: Settings,
  height?: string,
  width?: string,
  hideNavigation?: boolean,
  dependencies?: ?{ [name: string]: string },
  highlightedLines?: Array<number>,
  tsconfig?: Object,
  readOnly?: boolean,
  isLive: boolean,
  sendTransforms?: (transform: any) => void,
  receivingCode?: boolean,
  onCodeReceived?: () => void,
  onSelectionChanged: (d: { selection: any, moduleShortid: string }) => void,
};<|MERGE_RESOLUTION|>--- conflicted
+++ resolved
@@ -7,22 +7,6 @@
   ModuleCorrection,
   Preferences,
 } from 'common/types';
-
-<<<<<<< HEAD
-export type Settings = {
-  autoCompleteEnabled: boolean,
-  autoDownloadTypes: boolean,
-  codeMirror: boolean,
-  fontFamily?: string,
-  fontSize: number,
-  lineHeight: number,
-  lintEnabled: boolean,
-  vimMode: boolean,
-  tabWidth: number,
-  enableLigatures: boolean,
-  experimentVSCode: boolean,
-};
-=======
 export type Settings =
   | Preferences
   | {
@@ -37,8 +21,8 @@
       tabWidth: number,
       enableLigatures: boolean,
       forceRefresh: boolean,
+      experimentVSCode: boolean,
     };
->>>>>>> 8bc3bca7
 
 type ModuleTab = {
   type: 'MODULE',
