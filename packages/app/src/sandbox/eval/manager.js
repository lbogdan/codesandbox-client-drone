--- conflicted
+++ resolved
@@ -57,11 +57,7 @@
   },
 };
 
-<<<<<<< HEAD
-window.isFIleArgs = [];
-=======
 const relativeRegex = /^(\/|\.)/;
->>>>>>> 8bc3bca7
 
 const NODE_LIBS = ['dgram', 'net', 'tls', 'fs', 'module', 'child_process'];
 // For these dependencies we don't want to follow along with the `browser` field
@@ -186,7 +182,6 @@
 
   // Hoist these 2 functions to the top, since they get executed A LOT
   isFile = (p: string) => {
-    window.isFIleArgs.push(p);
     if (this.stage === 'transpilation') {
       // In transpilation phase we can afford to download the file if not found,
       // because we're async. That's why we also include the meta here.
